--- conflicted
+++ resolved
@@ -40,18 +40,6 @@
     assert "text/x-makefile" = result.mime_type
   end
 
-<<<<<<< HEAD
-  test "Custom database file recognises Elixir files" do
-    database = absolute_path("elixir.mgc")
-    on_exit(fn() -> File.rm(database) end)
-    {_, 0} = System.cmd("file", ["-C", "-m", absolute_path("test/elixir")])
-    {:ok, pid} = GenMagic.Server.start_link(database_patterns: [database])
-    path = absolute_path("mix.exs")
-    assert {:ok, %Result{} = result} = GenMagic.Server.perform(pid, path)
-    assert "text/x-elixir" = result.mime_type
-    assert "us-ascii" = result.encoding
-    assert "Elixir module source text" = result.content
-=======
   describe "custom database" do
     setup do
       database = absolute_path("elixir.mgc")
@@ -77,6 +65,5 @@
       :ok = GenMagic.Server.reload(pid, [database])
       assert {:ok, %Result{mime_type: "text/x-elixir"}} = GenMagic.Server.perform(pid, path)
     end
->>>>>>> 8c58ecd0
   end
 end