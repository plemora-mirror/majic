defmodule GenMagic.ApprenticeTest do
  use GenMagic.MagicCase

  @tmp_path "/tmp/testgenmagicx"
  require Logger

  test "sends ready" do
    port = Port.open(GenMagic.Config.get_port_name(), GenMagic.Config.get_port_options([]))
<<<<<<< HEAD
    on_exit(fn() -> send(port, {self(), :close}) end)
    assert_ready(port)
=======
    on_exit(fn -> send(port, {self(), :close}) end)
    assert_ready_and_init_default(port)
>>>>>>> 8c58ecd0
  end

  test "stops" do
    port = Port.open(GenMagic.Config.get_port_name(), GenMagic.Config.get_port_options([]))
<<<<<<< HEAD
    on_exit(fn() -> send(port, {self(), :close}) end)
    assert_ready(port)
=======
    on_exit(fn -> send(port, {self(), :close}) end)
    assert_ready_and_init_default(port)
>>>>>>> 8c58ecd0
    send(port, {self(), {:command, :erlang.term_to_binary({:stop, :stop})}})
    assert_receive {^port, {:exit_status, 0}}
  end

  test "exits with non existent database with an error" do
    opts = [:use_stdio, :binary, :exit_status, {:packet, 2}, {:args, []}]
    port = Port.open(GenMagic.Config.get_port_name(), opts)
<<<<<<< HEAD
    on_exit(fn() -> send(port, {self(), :close}) end)
    assert_receive {^port, {:exit_status, 1}}
  end
=======
    on_exit(fn -> send(port, {self(), :close}) end)
    assert_ready(port)
>>>>>>> 8c58ecd0

    send(
      port,
      {self(), {:command, :erlang.term_to_binary({:add_database, "/somewhere/nowhere"})}}
    )

<<<<<<< HEAD
    port = Port.open(GenMagic.Config.get_port_name(), opts)
    on_exit(fn() -> send(port, {self(), :close}) end)
    assert_receive {^port, {:exit_status, 3}}
=======
    assert_receive {^port, {:exit_status, 1}}
>>>>>>> 8c58ecd0
  end

  describe "port" do
    setup do
      port = Port.open(GenMagic.Config.get_port_name(), GenMagic.Config.get_port_options([]))
<<<<<<< HEAD
      on_exit(fn() -> send(port, {self(), :close}) end)
      assert_ready(port)
=======
      on_exit(fn -> send(port, {self(), :close}) end)
      assert_ready_and_init_default(port)
>>>>>>> 8c58ecd0
      %{port: port}
    end

    test "exits with badly formatted erlang terms", %{port: port} do
      send(port, {self(), {:command, "i forgot to term_to_binary!!"}})
<<<<<<< HEAD
      assert_receive {^port, {:exit_status, 5}}
=======
      assert_receive {^port, {:exit_status, 3}}
>>>>>>> 8c58ecd0
    end

    test "errors with wrong command", %{port: port} do
      send(port, {self(), {:command, :erlang.term_to_binary(:wrong)}})
      assert_receive {^port, {:data, data}}
      assert {:error, :badarg} = :erlang.binary_to_term(data)
      refute_receive _

      send(port, {self(), {:command, :erlang.term_to_binary({:file, 42})}})
      assert_receive {^port, {:data, data}}
      assert {:error, :badarg} = :erlang.binary_to_term(data)
      refute_receive _

      send(port, {self(), {:command, :erlang.term_to_binary("more wrong")}})
      assert_receive {^port, {:data, data}}
      assert {:error, :badarg} = :erlang.binary_to_term(data)
      refute_receive _

      send(port, {self(), {:command, :erlang.term_to_binary({"no", "no"})}})
      assert_receive {^port, {:data, data}}
      assert {:error, :badarg} = :erlang.binary_to_term(data)
      refute_receive _
    end

    test "file works", %{port: port} do
      send(port, {self(), {:command, :erlang.term_to_binary({:file, Path.expand("Makefile")})}})
      assert_receive {^port, {:data, data}}
      assert {:ok, _} = :erlang.binary_to_term(data)
    end

    test "bytes works", %{port: port} do
      send(port, {self(), {:command, :erlang.term_to_binary({:bytes, "some bytes!"})}})
      assert_receive {^port, {:data, data}}
      assert {:ok, _} = :erlang.binary_to_term(data)
    end

    test "fails with non existent file", %{port: port} do
      send(port, {self(), {:command, :erlang.term_to_binary({:file, "/path/to/nowhere"})}})
      assert_receive {^port, {:data, data}}
      assert {:error, _} = :erlang.binary_to_term(data)
    end

    test "works with big file path", %{port: port} do
      # Test with longest valid path.
      {dir, bigfile} = too_big(@tmp_path, "/a")
<<<<<<< HEAD
=======

>>>>>>> 8c58ecd0
      case File.mkdir_p(dir) do
        :ok ->
          File.touch!(bigfile)
          on_exit(fn -> File.rm_rf!(@tmp_path) end)
          send(port, {self(), {:command, :erlang.term_to_binary({:file, bigfile})}})
          assert_receive {^port, {:data, data}}
          assert {:ok, _} = :erlang.binary_to_term(data)
          refute_receive _

          # This path should be long enough for buffers, but larger than a valid path name.
          # Magic will return an errno 36.
          file = @tmp_path <> String.duplicate("a", 256)
          send(port, {self(), {:command, :erlang.term_to_binary({:file, file})}})
          assert_receive {^port, {:data, data}}
          assert {:error, {36, _}} = :erlang.binary_to_term(data)
          refute_receive _
          # Theses filename should be too big for the path buffer.
          file = bigfile <> "aaaaaaaaaa"
          send(port, {self(), {:command, :erlang.term_to_binary({:file, file})}})
          assert_receive {^port, {:data, data}}
          assert {:error, :enametoolong} = :erlang.binary_to_term(data)
          refute_receive _
          # This call should be larger than the COMMAND_BUFFER_SIZE. Ensure nothing bad happens!
          file = String.duplicate(bigfile, 4)
          send(port, {self(), {:command, :erlang.term_to_binary({:file, file})}})
          assert_receive {^port, {:data, data}}
          assert {:error, :badarg} = :erlang.binary_to_term(data)
          refute_receive _
          # We re-run a valid call to ensure the buffer/... haven't been corrupted in port land.
          send(port, {self(), {:command, :erlang.term_to_binary({:file, bigfile})}})
          assert_receive {^port, {:data, data}}
          assert {:ok, _} = :erlang.binary_to_term(data)
          refute_receive _
<<<<<<< HEAD
        {:error, :enametoolong} ->
          Logger.info("Skipping test, operating system does not support max POSIX length for directories")
=======

        {:error, :enametoolong} ->
          Logger.info(
            "Skipping test, operating system does not support max POSIX length for directories"
          )

>>>>>>> 8c58ecd0
          :ignore
      end
    end
  end

  def assert_ready(port) do
    assert_receive {^port, {:data, data}}
    assert :ready == :erlang.binary_to_term(data)
  end

  def assert_ready_and_init_default(port) do
    assert_receive {^port, {:data, data}}
    assert :ready == :erlang.binary_to_term(data)
    send(port, {self(), {:command, :erlang.term_to_binary({:add_default_database, nil})}})
    assert_receive {^port, {:data, data}}
    assert {:ok, _} = :erlang.binary_to_term(data)
  end

  def too_big(path, filename, limit \\ 4095) do
    last_len = byte_size(filename)
    path_len = byte_size(path)
    needed = limit - (last_len + path_len)
    extra = make_too_big(needed, "")
    {path <> extra, path <> extra <> filename}
  end

  def make_too_big(needed, acc) when needed <= 255 do
    acc <> "/" <> String.duplicate("a", needed - 1)
  end

  def make_too_big(needed, acc) do
    acc = acc <> "/" <> String.duplicate("a", 254)
    make_too_big(needed - 255, acc)
  end
end<|MERGE_RESOLUTION|>--- conflicted
+++ resolved
@@ -6,24 +6,14 @@
 
   test "sends ready" do
     port = Port.open(GenMagic.Config.get_port_name(), GenMagic.Config.get_port_options([]))
-<<<<<<< HEAD
-    on_exit(fn() -> send(port, {self(), :close}) end)
-    assert_ready(port)
-=======
     on_exit(fn -> send(port, {self(), :close}) end)
     assert_ready_and_init_default(port)
->>>>>>> 8c58ecd0
   end
 
   test "stops" do
     port = Port.open(GenMagic.Config.get_port_name(), GenMagic.Config.get_port_options([]))
-<<<<<<< HEAD
-    on_exit(fn() -> send(port, {self(), :close}) end)
-    assert_ready(port)
-=======
     on_exit(fn -> send(port, {self(), :close}) end)
     assert_ready_and_init_default(port)
->>>>>>> 8c58ecd0
     send(port, {self(), {:command, :erlang.term_to_binary({:stop, :stop})}})
     assert_receive {^port, {:exit_status, 0}}
   end
@@ -31,49 +21,28 @@
   test "exits with non existent database with an error" do
     opts = [:use_stdio, :binary, :exit_status, {:packet, 2}, {:args, []}]
     port = Port.open(GenMagic.Config.get_port_name(), opts)
-<<<<<<< HEAD
-    on_exit(fn() -> send(port, {self(), :close}) end)
-    assert_receive {^port, {:exit_status, 1}}
-  end
-=======
     on_exit(fn -> send(port, {self(), :close}) end)
     assert_ready(port)
->>>>>>> 8c58ecd0
 
     send(
       port,
       {self(), {:command, :erlang.term_to_binary({:add_database, "/somewhere/nowhere"})}}
     )
 
-<<<<<<< HEAD
-    port = Port.open(GenMagic.Config.get_port_name(), opts)
-    on_exit(fn() -> send(port, {self(), :close}) end)
-    assert_receive {^port, {:exit_status, 3}}
-=======
     assert_receive {^port, {:exit_status, 1}}
->>>>>>> 8c58ecd0
   end
 
   describe "port" do
     setup do
       port = Port.open(GenMagic.Config.get_port_name(), GenMagic.Config.get_port_options([]))
-<<<<<<< HEAD
-      on_exit(fn() -> send(port, {self(), :close}) end)
-      assert_ready(port)
-=======
       on_exit(fn -> send(port, {self(), :close}) end)
       assert_ready_and_init_default(port)
->>>>>>> 8c58ecd0
       %{port: port}
     end
 
     test "exits with badly formatted erlang terms", %{port: port} do
       send(port, {self(), {:command, "i forgot to term_to_binary!!"}})
-<<<<<<< HEAD
-      assert_receive {^port, {:exit_status, 5}}
-=======
       assert_receive {^port, {:exit_status, 3}}
->>>>>>> 8c58ecd0
     end
 
     test "errors with wrong command", %{port: port} do
@@ -119,10 +88,7 @@
     test "works with big file path", %{port: port} do
       # Test with longest valid path.
       {dir, bigfile} = too_big(@tmp_path, "/a")
-<<<<<<< HEAD
-=======
 
->>>>>>> 8c58ecd0
       case File.mkdir_p(dir) do
         :ok ->
           File.touch!(bigfile)
@@ -156,17 +122,12 @@
           assert_receive {^port, {:data, data}}
           assert {:ok, _} = :erlang.binary_to_term(data)
           refute_receive _
-<<<<<<< HEAD
-        {:error, :enametoolong} ->
-          Logger.info("Skipping test, operating system does not support max POSIX length for directories")
-=======
 
         {:error, :enametoolong} ->
           Logger.info(
             "Skipping test, operating system does not support max POSIX length for directories"
           )
 
->>>>>>> 8c58ecd0
           :ignore
       end
     end
