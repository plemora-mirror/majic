--- conflicted
+++ resolved
@@ -29,19 +29,11 @@
     end
   end
 
-<<<<<<< HEAD
-  defp do_perform({GenMagic.Helpers, _}, timeout) do
-    GenMagic.Helpers.perform_once(path, timeout)
-  end
-
-  defp do_perform({mod, name}, path) do
-=======
   defp do_perform({GenMagic.Helpers, _}, path, timeout) do
     GenMagic.Helpers.perform_once(path, timeout)
   end
 
   defp do_perform({mod, name}, path, timeout) do
->>>>>>> 60fde9c3
     mod.perform(name, path, tiemout)
   end
 
